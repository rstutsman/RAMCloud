#!/usr/bin/env python

# Copyright (c) 2011-2015 Stanford University
#
# Permission to use, copy, modify, and distribute this software for any
# purpose with or without fee is hereby granted, provided that the above
# copyright notice and this permission notice appear in all copies.
#
# THE SOFTWARE IS PROVIDED "AS IS" AND THE AUTHOR(S) DISCLAIM ALL WARRANTIES
# WITH REGARD TO THIS SOFTWARE INCLUDING ALL IMPLIED WARRANTIES OF
# MERCHANTABILITY AND FITNESS. IN NO EVENT SHALL AUTHORS BE LIABLE FOR
# ANY SPECIAL, DIRECT, INDIRECT, OR CONSEQUENTIAL DAMAGES OR ANY DAMAGES
# WHATSOEVER RESULTING FROM LOSS OF USE, DATA OR PROFITS, WHETHER IN AN
# ACTION OF CONTRACT, NEGLIGENCE OR OTHER TORTIOUS ACTION, ARISING OUT OF
# OR IN CONNECTION WITH THE USE OR PERFORMANCE OF THIS SOFTWARE.

"""
Runs one or more cluster benchmarks for RAMCloud, using cluster.py to
set up the cluster and ClusterPerf.cc to implement the details of the
benchmark.
"""

# TO ADD A NEW BENCHMARK:
# 1. Decide on a symbolic name for the new test.
# 2. Write code for the test in ClusterPerf.cc using the same test name (see
#    instructions in ClusterPerf.cc for details).
# 3. If needed, create a driver function for the test (named after the test)
#    in the "driver functions" section below.  Many tests can just use the
#    function "default".  If you need to provide special arguments to
#    cluster.run for your tests, or if the running of your test is unusual
#    in some way (e.g., you call cluster.run several times or collect
#    results from unusual places) then you'll need to write a test-specific
#    driver function.
# 4. Create a new Test object in one of the tables simple_tests or
#    graph_tests below, depending on the kind of test.

from __future__ import division, print_function
from common import *
import cluster
import config
import log
import glob
import os
import pprint
import re
import sys
import time
from optparse import OptionParser

# Each object of the following class represents one test that can be
# performed by this program.
class Test:
    def __init__(self,
            name,                 # Symbolic name for the test, used on the
                                  # command line to run the test.  This same
                                  # name is normally used for the
                                  # corresponding test in ClusterPerf.cc.
            function              # Python driver function for the test.
            ):
        """
        Construct a Test object.
        """

        self.name = name
        self.function = function

def flatten_args(args):
    """
    Given a dictionary of arguments, produce a string suitable for inclusion
    in a command line, such as "--name1 value1 --name2 value2"
    """
    return " ".join(["%s %s" % (name, value)
            for name, value in args.iteritems()])

def get_client_log(
        index = 1                 # Client index (1 for first client,
                                  # which is usually the one that's wanted)
        ):
    """
    Given the index of a client, read the client's log file
    from the current log directory and return its contents,
    ignoring RAMCloud log messages (what's left should be a
    summary of the results from a test.
    """
    globResult = glob.glob('%s/latest/client%d.*.log' %
            (options.log_dir, index))
    if len(globResult) == 0:
        raise Exception("couldn't find log file for client %d" % (index))
    result = "";
    for line in open(globResult[0], 'r'):
        if not re.match('([0-9]+\.[0-9]+) ', line):
            result += line
    return result

def print_cdf_from_log(
        index = 1                 # Client index (0 for first client,
                                  # which is usually the one that's wanted)
        ):
    """
    Given the index of a client, print in gnuplot format a cumulative
    distribution of the data in the client's log file (where "data" consists
    of comma-separated numbers stored in all of the lines of the log file
    that are not RAMCloud log messages). Each line in the printed output
    will contain a fraction and a number, such that the given fraction of all
    numbers in the log file have values less than or equal to the given number.
    """

    # Read the log file into an array of numbers.
    numbers = []
    globResult = glob.glob('%s/latest/client%d.*.log' %
            (options.log_dir, index))
    if len(globResult) == 0:
        raise Exception("couldn't find log file for client %d" % (index))
    result = "";
    for line in open(globResult[0], 'r'):
        if not re.match('([0-9]+\.[0-9]+) ', line):
            for value in line.split(","):
                try:
                    numbers.append(float(value))
                except ValueError, e:
                    print("Skipping, couldn't parse %s" % line)

    # Generate a CDF from the array.
    numbers.sort()
    result = []
    print("%8.2f    %8.3f" % (0.0, 0.0))
    print("%8.2f    %8.3f" % (numbers[0], 1/len(numbers)))
    for i in range(1, 100):
        print("%8.2f    %8.3f" % (numbers[int(len(numbers)*i/100)], i/100))
    print("%8.2f    %8.3f" % (numbers[int(len(numbers)*999/1000)], .999))
    print("%8.2f    %9.4f" % (numbers[int(len(numbers)*9999/10000)], .9999))
    print("%8.2f    %8.3f" % (numbers[-1], 1.0))

def print_rcdf_from_log(
        index = 1                 # Client index (1 for first client,
                                  # which is usually the one that's wanted)
        ):
    """
    Given the index of a client, print in gnuplot format a reverse cumulative
    distribution of the data in the client's log file (where "data" consists
    of comma-separated numbers stored in all of the lines of the log file
    that are not RAMCloud log messages). Each line in the printed output
    will contain a fraction and a number, such that the given fraction of all
    numbers in the log file have values less than or equal to the given number.
    """

    # Read the log file into an array of numbers.
    numbers = []
    globResult = glob.glob('%s/latest/client%d.*.log' %
            (options.log_dir, index))
    if len(globResult) == 0:
        raise Exception("couldn't find log file for client %d" % (index))
    result = "";
    for line in open(globResult[0], 'r'):
        if not re.match('([0-9]+\.[0-9]+) ', line):
            for value in line.split(","):
                try:
                    numbers.append(float(value))
                except ValueError, e:
                    print("Skipping, couldn't parse %s" % line)

    # Generate a RCDF from the array.
    numbers.sort()
    result = []
    print("%8.2f    %11.6f" % (numbers[0], 1.0))
    for i in range(1, len(numbers)-1):
        if (numbers[i] != numbers[i-1] or numbers[i] != numbers[i+1]):
            print("%8.2f    %11.6f" % (numbers[i], 1-(i/len(numbers))))
    print("%8.2f    %11.6f" % (numbers[-1], 1/len(numbers)))

def print_samples_from_log(
        index = 1                 # Client index (1 for first client,
                                  # which is usually the one that's wanted)
        ):
    """
    Given the index of a client, find all lines starting with '>>> ' strip
    the leader off and print to stdout. Mostly used to extract samples/tables
    to be passed on to R for postprocessing.
    """

    # Read the log file into an array of numbers.
    numbers = []
    globResult = glob.glob('%s/latest/client%d.*.log' %
            (options.log_dir, index))
    if len(globResult) == 0:
        raise Exception("couldn't find log file for client %d" % (index))
    leader = '>>> '
    n = len(leader)
    for line in open(globResult[0], 'r'):
        if re.match(leader, line):
            print(line[n:].strip())

def print_rcdf_from_log_samples(
        index = 1                 # Client index (1 for first client,
                                  # which is usually the one that's wanted)
        ):
    # Read the log file into an array of numbers.
    numbers = []
    globResult = glob.glob('%s/latest/client%d.*.log' %
            (options.log_dir, index))
    if len(globResult) == 0:
        raise Exception("couldn't find log file for client %d" % (index))
    leader = '>>> '
    n = len(leader)
    for line in open(globResult[0], 'r'):
        if re.match(leader, line):
            line = line[n:].strip()
            durationNs = line.split(' ')[2]
            try:
                numbers.append(float(durationNs))
            except ValueError, e:
                print("Skipping, couldn't parse %s" % line, file=sys.stderr)

    # Generate a RCDF from the array.
    numbers.sort()
    result = []
    print("%8.2f    %11.6f" % (numbers[0], 1.0))
    for i in range(1, len(numbers)-1):
        if (numbers[i] != numbers[i-1] or numbers[i] != numbers[i+1]):
            print("%8.2f    %11.6f" % (numbers[i], 1-(i/len(numbers))))
    print("%8.2f    %11.6f" % (numbers[-1], 1/len(numbers)))

def run_test(
        test,                     # Test object describing the test to run.
        options                   # Command-line options.
        ):
    """
    Run a given test.  The main value provided by this function is to
    prepare a candidate set of options for cluster.run and another set
    for the ClusterPerf clients, based on the command-line options.
    """
    cluster_args = {
        'debug':       options.debug,
        'log_dir':     options.log_dir,
        'log_level':   options.log_level,
        'backups_per_server': options.backups_per_server,
        'num_servers': options.num_servers,
        'replicas':    options.replicas,
        'timeout':     options.timeout,
        'share_hosts': True,
        'transport':   options.transport,
        'replicas':    options.replicas,
        'disjunct':    options.disjunct,
        'verbose':     options.verbose
    }
    client_args = {}
    # Provide a default value for num_servers here.  This is better
    # than defaulting it in the OptionParser below, because tests can
    # see whether or not an actual value was specified and provide a
    # test-specific default.
    if cluster_args['num_servers'] == None:
        # Make sure there are enough servers to meet replica requirements.
        cluster_args['num_servers'] = options.replicas+1
    if options.num_clients != None:
        cluster_args['num_clients'] = options.num_clients
    if options.master_args != None:
        cluster_args['master_args'] = options.master_args
    if options.count != None:
        client_args['--count'] = options.count
    if options.size != None:
        client_args['--size'] = options.size
    if options.numObjects != None:
        client_args['--numObjects'] = options.numObjects
    if options.numTables != None:
        client_args['--numTables'] = options.numTables
    if options.warmup != None:
        client_args['--warmup'] = options.warmup
    if options.workload != None:
        client_args['--workload'] = options.workload
    if options.targetOps != None:
        client_args['--targetOps'] = options.targetOps
    if options.txSpan != None:
        client_args['--txSpan'] = options.txSpan
    if options.numIndexlet != None:
        client_args['--numIndexlet'] = options.numIndexlet
    if options.numIndexes != None:
        client_args['--numIndexes'] = options.numIndexes
    if options.numVClients != None:
        client_args['--numVClients'] = options.numVClients
    if options.spannedOps != None:
        client_args['--spannedOps'] = options.spannedOps
    if options.migratePercentage != None:
        client_args['--migratePercentage'] = options.migratePercentage
    if options.quiet:
        client_args['--quiet'] = ''
    test.function(test.name, options, cluster_args, client_args)

#-------------------------------------------------------------------
# Driver functions follow below.  These functions are responsible for
# invoking ClusterPerf via cluster.py, and they collect and print
# result data.  Simple tests can just use the "default" driver function.
#-------------------------------------------------------------------

def default(
        name,                      # Name of this test; passed through
                                   # to ClusterPerf verbatim.
        options,                   # The full set of command-line options.
        cluster_args,              # Proposed set of arguments to pass to
                                   # cluster.run (extracted from options).
                                   # Individual tests can override as
                                   # appropriate for the test.
        client_args,               # Proposed set of arguments to pass to
                                   # ClusterPerf (via cluster.run).
                                   # Individual tests can override as
                                   # needed for the test.
        ):
    """
    This function is used as the invocation function for most tests;
    it simply invokes ClusterPerf via cluster.run and prints the result.
    """
    cluster.run(client='%s/ClusterPerf %s %s' %
            (obj_path, flatten_args(client_args), name), **cluster_args)
    print(get_client_log(), end='')

def basic(name, options, cluster_args, client_args):
    if 'master_args' not in cluster_args:
        cluster_args['master_args'] = '-t 4000'
    if cluster_args['timeout'] < 250:
        cluster_args['timeout'] = 250
    cluster.run(client='%s/ClusterPerf %s %s' %
            (obj_path, flatten_args(client_args), name), **cluster_args)
    print(get_client_log(), end='')

def broadcast(name, options, cluster_args, client_args):
    if 'num_clients' not in cluster_args:
        cluster_args['num_clients'] = 10
    cluster.run(client='%s/ClusterPerf %s %s' %
            (obj_path, flatten_args(client_args), name), **cluster_args)
    print(get_client_log(), end='')

def indexBasic(name, options, cluster_args, client_args):
    if 'master_args' not in cluster_args:
        cluster_args['master_args'] = '--maxCores 2 --totalMasterMemory 1500'
    if cluster_args['timeout'] < 200:
        cluster_args['timeout'] = 200
    # Ensure at least 5 hosts for optimal performance
    if options.num_servers == None:
        cluster_args['num_servers'] = len(getHosts())
    cluster.run(client='%s/ClusterPerf %s %s' %
            (obj_path, flatten_args(client_args), name), **cluster_args)
    print(get_client_log(), end='')

def indexRange(name, options, cluster_args, client_args):
    if 'master_args' not in cluster_args:
        cluster_args['master_args'] = '--maxCores 2 --totalMasterMemory 1500'
    if cluster_args['timeout'] < 360:
        cluster_args['timeout'] = 360

    if '--numObjects' not in client_args:
        client_args['--numObjects'] = 1000
    if '--warmup' not in client_args:
        client_args['--warmup'] = 10
    if '--count' not in client_args:
        client_args['--count'] = 90

    # Ensure at least 5 hosts for optimal performance
    if options.num_servers == None:
        cluster_args['num_servers'] = len(getHosts())
    cluster.run(client='%s/ClusterPerf %s %s' %
            (obj_path, flatten_args(client_args), name), **cluster_args)
    print(get_client_log(), end='')

def indexMultiple(name, options, cluster_args, client_args):
    if 'master_args' not in cluster_args:
        cluster_args['master_args'] = '--maxCores 2'
    if cluster_args['timeout'] < 360:
        cluster_args['timeout'] = 360
    # Ensure atleast 15 hosts for optimal performance
    if options.num_servers == None:
        cluster_args['num_servers'] = len(getHosts())

    # use a maximum of 10 secondary keys
    if len(getHosts()) <= 10:
        # Hack until synchronization bug in write RPC handler
        # in MasterService is resolved. This bug prevents us from using more
        # than 1 MasterSerivice thread. However, we need to use more than 1
        # service thread, otherwise if a tablet and its corresponding
        # indexlet end up on the same server, we will have a deadlock.
        # For now, make sure that we never wrap around the server list
        # Once the bug is resolved, we should be able to use len(getHosts())
        # for numIndexes
        client_args['--numIndexes'] = len(getHosts()) - 1
    else:
        client_args['--numIndexes'] = 10

    cluster.run(client='%s/ClusterPerf %s %s' %
               (obj_path, flatten_args(client_args), name), **cluster_args)
    print(get_client_log(), end='')

def indexScalability(name, options, cluster_args, client_args):
    if 'master_args' not in cluster_args:
        cluster_args['master_args'] = '--maxCores 3'
    if cluster_args['timeout'] < 360:
        cluster_args['timeout'] = 360
    cluster_args['backups_per_server'] = 0
    cluster_args['replicas'] = 0
    # Number of concurrent rpcs to do per indexlet
    if '--count' not in client_args:
        client_args['--count'] = 20
    # Number of objects per read request
    if '--numObjects' not in client_args:
        client_args['--numObjects'] = 1

    # Ensure at least 15 hosts for optimal performance
    if options.num_servers == None:
        cluster_args['num_servers'] = len(getHosts())
    if 'num_clients' not in cluster_args:
        cluster_args['num_clients'] = 10
    cluster.run(client='%s/ClusterPerf %s %s' %
            (obj_path, flatten_args(client_args), name), **cluster_args)
    print(get_client_log(), end='')

def indexWriteDist(name, options, cluster_args, client_args):
    if 'master_args' not in cluster_args:
        cluster_args['master_args'] = '--maxCores 2 --totalMasterMemory 1500'
    if cluster_args['timeout'] < 200:
        cluster_args['timeout'] = 200

    if options.num_servers == None:
        cluster_args['num_servers'] = len(getHosts())

    if '--count' not in client_args:
        client_args['--count'] = 10000

    if '--numObjects' not in client_args:
        client_args['--numObjects'] = 1000000

    cluster.run(client='%s/ClusterPerf %s %s' %
            (obj_path, flatten_args(client_args), name), **cluster_args)

    print("# Cumulative distribution of time for a single client to write\n"
          "# %d %d-byte objects to a table with one index and %d\n"
          "# initial objects. Each object has two 30-byte keys and a 100\n"
          "# byte value. Each line indicates that a given fraction of all\n"
          "# reads took at most a given time to complete.\n"
          "#\n"
          "# Generated by 'clusterperf.py readDist'\n#\n"
          "# Time (usec)  Cum. Fraction\n"
          "#---------------------------"
          % (client_args['--count'], options.size, client_args['--numObjects'] ))
    print_cdf_from_log()


def indexReadDist(name, options, cluster_args, client_args):
    if 'master_args' not in cluster_args:
        cluster_args['master_args'] = '--maxCores 2 --totalMasterMemory 1500'
    if cluster_args['timeout'] < 200:
        cluster_args['timeout'] = 200

    if options.num_servers == None:
        cluster_args['num_servers'] = len(getHosts())

    if '--count' not in client_args:
        client_args['--count'] = 10000

    if '--numObjects' not in client_args:
        client_args['--numObjects'] = 1000000

    if '--warmup' not in client_args:
        client_args['--warmup'] = 100

    cluster.run(client='%s/ClusterPerf %s %s' %
            (obj_path, flatten_args(client_args), name), **cluster_args)

    print("# Cumulative distribution of time for a single client to read\n"
          "# %d %d-byte objects to a table with one index and %d\n"
          "# initial objects. Each object has two 30-byte keys and a 100\n"
          "# byte value. Each line indicates that a given fraction of all\n"
          "# reads took at most a given time to complete.\n"
          "#\n"
          "# Generated by 'clusterperf.py readDist'\n#\n"
          "# Time (usec)  Cum. Fraction\n"
          "#---------------------------"
          % (client_args['--count'], options.size, client_args['--numObjects'] ))
    print_cdf_from_log()

def transactionDist(name, options, cluster_args, client_args):
    if 'master_args' not in cluster_args:
        cluster_args['master_args'] = '-t 2000'
    if options.numTables == None:
        client_args['--numTables'] = 1
    cluster.run(client='%s/ClusterPerf %s %s' %
            (obj_path,  flatten_args(client_args), name),
            **cluster_args)
    print("# Cumulative distribution of time for a single client to commit a\n"
          "# transactional read-write on a single %d-byte object from a\n"
          "# single server.  Each line indicates that a given fraction of all\n"
          "# commits took at most a given time to complete.\n"
          "# Generated by 'clusterperf.py %s'\n#\n"
          "# Time (usec)  Cum. Fraction\n"
          "#---------------------------"
          % (options.size, name))
    if (options.rcdf):
        print_rcdf_from_log()
    else:
        print_cdf_from_log()

def transactionThroughput(name, options, cluster_args, client_args):
    if 'master_args' not in cluster_args:
        cluster_args['master_args'] = '-t 2000'
    if cluster_args['timeout'] < 250:
        cluster_args['timeout'] = 250
    if 'num_clients' not in cluster_args:
        cluster_args['num_clients'] = len(getHosts()) - cluster_args['num_servers']
    if cluster_args['num_clients'] < 2:
        print("Not enough machines in the cluster to run the '%s' benchmark"
                % name)
        print("Need at least 2 machines in this configuration")
        return
    if options.numTables == None:
        client_args['--numTables'] = 1
    cluster.run(client='%s/ClusterPerf %s %s' %
            (obj_path, flatten_args(client_args), name), **cluster_args)
    for i in range(1, cluster_args['num_clients'] + 1):
        print(get_client_log(i), end='')

def multiOp(name, options, cluster_args, client_args):
    if cluster_args['timeout'] < 100:
        cluster_args['timeout'] = 100
    if options.num_servers == None:
        cluster_args['num_servers'] = len(getHosts())
    client_args['--numTables'] = cluster_args['num_servers'];
    cluster.run(client='%s/ClusterPerf %s %s' %
            (obj_path, flatten_args(client_args), name),
            **cluster_args)
    print(get_client_log(), end='')

def netBandwidth(name, options, cluster_args, client_args):
    if 'num_clients' not in cluster_args:
        cluster_args['num_clients'] = 2*len(config.getHosts())
    if options.num_servers == None:
        cluster_args['num_servers'] = cluster_args['num_clients']
        if cluster_args['num_servers'] > len(config.getHosts()):
            cluster_args['num_servers'] = len(config.getHosts())
    if options.size != None:
        client_args['--size'] = options.size
    else:
        client_args['--size'] = 1024*1024;
    cluster.run(client='%s/ClusterPerf %s %s' %
            (obj_path, flatten_args(client_args), name), **cluster_args)
    print(get_client_log(), end='')

def readAllToAll(name, options, cluster_args, client_args):
    cluster_args['backups_per_server'] = 0
    cluster_args['replicas'] = 0
    if 'num_clients' not in cluster_args:
        cluster_args['num_clients'] = len(getHosts())
    if options.num_servers == None:
        cluster_args['num_servers'] = len(getHosts())
    client_args['--numTables'] = cluster_args['num_servers'];
    cluster.run(client='%s/ClusterPerf %s %s' %
            (obj_path, flatten_args(client_args), name), **cluster_args)
    print(get_client_log(), end='')

def readDist(name, options, cluster_args, client_args):
    cluster.run(client='%s/ClusterPerf %s %s' %
            (obj_path,  flatten_args(client_args), name),
            **cluster_args)
    print("# Cumulative distribution of time for a single client to read a\n"
          "# single %d-byte object from a single server.  Each line indicates\n"
          "# that a given fraction of all reads took at most a given time\n"
          "# to complete.\n"
          "# Generated by 'clusterperf.py readDist'\n#\n"
          "# Time (usec)  Cum. Fraction\n"
          "#---------------------------"
          % options.size)
    print_cdf_from_log()

def readDistRandom(name, options, cluster_args, client_args):
    if 'master_args' not in cluster_args:
        cluster_args['master_args'] = '-t 1000'
    cluster.run(client='%s/ClusterPerf %s %s' %
            (obj_path,  flatten_args(client_args), name),
            **cluster_args)
    print("# Cumulative distribution of time for a single client to read a\n"
          "# random %d-byte object from a single server.  Each line indicates\n"
          "# that a given fraction of all reads took at most a given time\n"
          "# to complete.\n"
          "# Generated by 'clusterperf.py readDist'\n#\n"
          "# Time (usec)  Cum. Fraction\n"
          "#---------------------------"
          % options.size)
    if (options.rcdf):
        print_rcdf_from_log()
    else:
        print_cdf_from_log()

def readLoaded(name, options, cluster_args, client_args):
    if 'num_clients' not in cluster_args:
        cluster_args['num_clients'] = 20
    cluster.run(client='%s/ClusterPerf %s %s' %
            (obj_path, flatten_args(client_args), name), **cluster_args)
    print(get_client_log(), end='')

def readRandom(name, options, cluster_args, client_args):
    cluster_args['backups_per_server'] = 0
    cluster_args['replicas'] = 0
    if 'num_clients' not in cluster_args:
        cluster_args['num_clients'] = 16
    if options.num_servers == None:
        cluster_args['num_servers'] = 1
    client_args['--numTables'] = cluster_args['num_servers'];
    cluster.run(client='%s/ClusterPerf %s %s' %
            (obj_path, flatten_args(client_args), name), **cluster_args)
    print(get_client_log(), end='')

# This method is also used for multiReadThroughput and
# linearizableWriteThroughput
def readThroughput(name, options, cluster_args, client_args):
    if 'master_args' not in cluster_args:
        cluster_args['master_args'] = '-t 2000'
    if cluster_args['timeout'] < 250:
        cluster_args['timeout'] = 250
    if 'num_clients' not in cluster_args:
        cluster_args['num_clients'] = len(getHosts()) - cluster_args['num_servers']
    if cluster_args['num_clients'] < 2:
        print("Not enough machines in the cluster to run the '%s' benchmark"
                % name)
        print("Need at least 2 machines in this configuration")
        return
    cluster.run(client='%s/ClusterPerf %s %s' %
            (obj_path, flatten_args(client_args), name), **cluster_args)
    print(get_client_log(), end='')

def txCollision(name, options, cluster_args, client_args):
    if cluster_args['timeout'] < 100:
        cluster_args['timeout'] = 100
    if options.num_servers == None:
        cluster_args['num_servers'] = len(getHosts())
    #client_args['--numTables'] = cluster_args['num_servers'];
    if 'num_clients' not in cluster_args:
        cluster_args['num_clients'] = 5
    cluster.run(client='%s/ClusterPerf %s %s' %
            (obj_path, flatten_args(client_args), name), **cluster_args)
    print(get_client_log(), end='')

def writeDist(name, options, cluster_args, client_args):
    if 'master_args' not in cluster_args:
        cluster_args['master_args'] = '-t 2000'
    cluster_args['disjunct'] = True
    cluster.run(client='%s/ClusterPerf %s %s' %
            (obj_path,  flatten_args(client_args), name),
            **cluster_args)
    print("# Cumulative distribution of time for a single client to write a\n"
          "# single %d-byte object from a single server.  Each line indicates\n"
          "# that a given fraction of all writes took at most a given time\n"
          "# to complete.\n"
          "# Generated by 'clusterperf.py %s'\n#\n"
          "# Time (usec)  Cum. Fraction\n"
          "#---------------------------"
          % (options.size, name))
    if (options.rcdf):
        print_rcdf_from_log()
    else:
        print_cdf_from_log()

def workloadDist(name, options, cluster_args, client_args):
    if not options.extract:
        if 'master_args' not in cluster_args:
            cluster_args['master_args'] = '-t 2000'
        cluster_args['disjunct'] = True
        cluster.run(client='%s/ClusterPerf %s %s' %
                (obj_path,  flatten_args(client_args), name),
                **cluster_args)
    if options.rcdf:
        print_rcdf_from_log_samples()
    else:
        print_samples_from_log()

#-------------------------------------------------------------------
#  End of driver functions.
#-------------------------------------------------------------------

# The following tables define all of the benchmarks supported by this program.
# The benchmarks are divided into two groups:
#   * simple_tests describes tests that output one or more individual
#     performance metrics
#   * graph_tests describe tests that generate one graph per test;  the graph
#     output is in gnuplot format with comments describing the data.

simple_tests = [
    Test("basic", basic),
    Test("broadcast", broadcast),
    Test("netBandwidth", netBandwidth),
    Test("readAllToAll", readAllToAll),
<<<<<<< HEAD
    Test("readNotFound", default),
    Test("linearizableRpc", basic),
    Test("multiRead_colocation", default),
=======
    Test("readNotFound", default)
>>>>>>> 767dd484
]

graph_tests = [
    Test("indexBasic", indexBasic),
    Test("indexRange", indexRange),
    Test("indexMultiple", indexMultiple),
    Test("indexScalability", indexScalability),
    Test("indexReadDist", indexReadDist),
    Test("indexWriteDist", indexWriteDist),
    Test("multiRead_general", multiOp),
    Test("multiRead_generalRandom", multiOp),
    Test("multiRead_oneMaster", multiOp),
    Test("multiRead_oneObjectPerMaster", multiOp),
    Test("multiReadThroughput", readThroughput),
    Test("multiWrite_oneMaster", multiOp),
    Test("transaction_oneMaster", multiOp),
    Test("transactionDistRandom", transactionDist),
    Test("transactionThroughput", transactionThroughput),
    Test("transactionContention", transactionThroughput),
    Test("readDist", readDist),
    Test("readDistRandom", readDistRandom),
    Test("readDistWorkload", workloadDist),
    Test("readLoaded", readLoaded),
    Test("readRandom", readRandom),
    Test("readThroughput", readThroughput),
    Test("readVaryingKeyLength", default),
    Test("transaction_oneMaster", multiOp),
    Test("transaction_collision", txCollision),
    Test("writeAsyncSync", default),
    Test("writeVaryingKeyLength", default),
    Test("writeDist", writeDist),
    Test("writeDistRandom", writeDist),
    Test("writeDistWorkload", workloadDist),
    Test("writeThroughput", readThroughput),
    Test("workloadThroughput", readThroughput),
]

if __name__ == '__main__':
    parser = OptionParser(description=
            'Run one or more performance benchmarks on a RAMCloud cluster.  Each '
            'test argument names one test to run (default: run a selected subset '
            'of useful benchmarks; "all" means run all benchmarks).  Not all options '
            'are used by all benchmarks.',
            usage='%prog [options] test test ...',
            conflict_handler='resolve')
    parser.add_option('-n', '--clients', type=int,
            metavar='N', dest='num_clients',
            help='Number of instances of the client application '
                 'to run')
    parser.add_option('-c', '--count', type=int,
            metavar='N', dest='count',
            help='Number of times to perform the operation')
    parser.add_option('--disjunct', action='store_true', default=False,
            metavar='True/False',
            help='Do not colocate clients on a node (servers are never '
                  'colocated, regardless of this option)')
    parser.add_option('--debug', action='store_true', default=False,
            help='Pause after starting servers but before running '
                 'clients to enable debugging setup')
    parser.add_option('-d', '--logDir', default='logs', metavar='DIR',
            dest='log_dir',
            help='Top level directory for log files; the files for '
                 'each invocation will go in a subdirectory.')
    parser.add_option('-l', '--logLevel', default='NOTICE',
            choices=['DEBUG', 'NOTICE', 'WARNING', 'ERROR', 'SILENT'],
            metavar='L', dest='log_level',
            help='Controls degree of logging in servers')
    parser.add_option('-b', '--numBackups', type=int, default=1,
            metavar='N', dest='backups_per_server',
            help='Number of backups to run on each server host '
                 '(0, 1, or 2)')
    parser.add_option('-r', '--replicas', type=int, default=3,
            metavar='N',
            help='Number of disk backup copies for each segment')
    parser.add_option('--servers', type=int,
            metavar='N', dest='num_servers',
            help='Number of hosts on which to run servers')
    parser.add_option('-s', '--size', type=int, default=100,
            help='Object size in bytes')
    parser.add_option('--numObjects', type=int,
            help='Number of objects per operation.')
    parser.add_option('--numTables', type=int,
            help='Number of tables involved.')
    parser.add_option('-t', '--timeout', type=int, default=30,
            metavar='SECS',
            help="Abort if the client application doesn't finish within "
                 'SECS seconds')
    parser.add_option('-m', '--masterArgs', metavar='mARGS',
            dest='master_args',
            help='Additional command-line arguments to pass to '
                 'each master')
    parser.add_option('-T', '--transport', default='infrc',
            help='Transport to use for communication with servers')
    parser.add_option('-v', '--verbose', action='store_true', default=False,
            help='Print progress messages')
    parser.add_option('-w', '--warmup', type=int,
            help='Number of times to execute operating before '
            'starting measurements')
    parser.add_option('--workload', default='YCSB-A',
            choices=['YCSB-A', 'YCSB-B', 'YCSB-C', 'WRITE-ONLY'],
            help='Name of workload to run on extra clients to generate load')
    parser.add_option('--targetOps', type=int,
            help='Operations per second that each load generating client '
            'will try to achieve')
    parser.add_option('--txSpan', type=int,
                    help='Number servers a transaction should span.')
    parser.add_option('-i', '--numIndexlet', type=int,
            help='Number of indexlets for measuring index scalability ')
    parser.add_option('-k', '--numIndexes', type=int,
            help='Number of secondary keys/object to measure index operations')
    parser.add_option('--numVClients', type=int,
            metavar='N', dest='numVClients',
            help='Number of virtual clients each client instance should '
                 'simulate')
    parser.add_option('--rcdf', action='store_true', default=False,
            dest='rcdf',
            help='Output reverse CDF data instead.')
    parser.add_option('--parse', action='store_true', default=False,
            dest='parse',
            help='Just output CDF data from latest client log without running '
            'anything.')
    parser.add_option('--spannedOps', type=int, dest='spannedOps',
            help='For multiread_colocation, number objects of numObjects '
                 'that will be drawn from tables other than the rest of the'
                 'multiread. If 0, then all gets in a multiread go to the '
                 'same table')
    parser.add_option('--migratePercentage', type=int, dest='migratePercentage',
            help='For readDistWorkload and writeDistWorkload, the percentage '
                 'of the first table from migrate in the middle of the '
                 'benchmark. If 0 (the default), then no migration is done.')
    parser.add_option('--extract',
            action='store_true', default=False, dest='extract',
            help='For some experiments skip re-running, just parse the '
                 'latest output file and dump the results.')
    parser.add_option('--quiet', action='store_true', default=False,
            dest='quiet',
            help='Supress stat output and just run load.')
    (options, args) = parser.parse_args()

    if options.parse:
        if options.rcdf:
            print_rcdf_from_log()
        else:
            print_cdf_from_log()
        raise SystemExit()

    # Invoke the requested tests (run all of them if no tests were specified)
    try:
        if len(args) == 1 and args[0] == 'all':
            # Run all of the tests.

            for test in simple_tests:
                run_test(test, options)
            for test in graph_tests:
                run_test(test, options)
        else:
            if len(args) == 0:
                # Provide a default set of tests to run (the most useful ones).
                args = ["basic",
                        "multiRead_oneMaster",
                        "multiRead_oneObjectPerMaster",
                        "multiReadThroughput",
                        "multiWrite_oneMaster",
                        "readDistRandom",
                        "readThroughput",
                        "readVaryingKeyLength",
                        "writeVaryingKeyLength"
                ]
            for name in args:
                for test in simple_tests:
                    if test.name == name:
                        run_test(test, options)
                        break
                else:
                    for test in graph_tests:
                        if test.name == name:
                            run_test(test, options)
                            break
                    else:
                        print("No clusterperf test named '%s'" % (name))
    finally:
        logInfo = log.scan("%s/latest" % (options.log_dir),
                ["WARNING", "ERROR"],
                ["starting new cluster from scratch",
                 "Ping timeout to server"])
        if len(logInfo) > 0:
            print(logInfo, file=sys.stderr)<|MERGE_RESOLUTION|>--- conflicted
+++ resolved
@@ -683,13 +683,8 @@
     Test("broadcast", broadcast),
     Test("netBandwidth", netBandwidth),
     Test("readAllToAll", readAllToAll),
-<<<<<<< HEAD
     Test("readNotFound", default),
-    Test("linearizableRpc", basic),
-    Test("multiRead_colocation", default),
-=======
-    Test("readNotFound", default)
->>>>>>> 767dd484
+    Test("multiRead_colocation", default)
 ]
 
 graph_tests = [
