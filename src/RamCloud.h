--- conflicted
+++ resolved
@@ -113,7 +113,6 @@
     void write(uint64_t tableId, const void* key, uint16_t keyLength,
             const char* value, const RejectRules* rejectRules = NULL,
             uint64_t* version = NULL, bool async = false);
-<<<<<<< HEAD
     void write(uint64_t tableId, uint8_t numKeys, KeyInfo *keyInfo,
                 const void* buf, uint32_t length,
                 const RejectRules* rejectRules = NULL, uint64_t* version = NULL,
@@ -122,9 +121,7 @@
             const char* value, const RejectRules* rejectRules = NULL,
             uint64_t* version = NULL, bool async = false);
 
-=======
     void poll();
->>>>>>> 5c6ef880
     explicit RamCloud(const char* serviceLocator,
             const char* clusterName = "main");
     RamCloud(Context* context, const char* serviceLocator,
