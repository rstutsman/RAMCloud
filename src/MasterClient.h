--- conflicted
+++ resolved
@@ -20,6 +20,7 @@
 #include "CoordinatorClient.h"
 #include "Transport.h"
 #include "Buffer.h"
+#include "Segment.h"
 #include "ServerId.h"
 #include "ServerIdRpcWrapper.h"
 #include "ServerStatistics.pb.h"
@@ -39,7 +40,7 @@
   public:
     static void dropTabletOwnership(Context& context, ServerId serverId,
             uint64_t tableId, uint64_t firstKeyHash, uint64_t lastKeyHash);
-    static LogPosition getHeadOfLog(Context& context, ServerId serverId);
+    static Log::Position getHeadOfLog(Context& context, ServerId serverId);
     static bool isReplicaNeeded(Context& context, ServerId serverId,
             ServerId backupServerId, uint64_t segmentId);
     static void prepForMigration(Context& context, ServerId serverId,
@@ -51,8 +52,7 @@
             const WireFormat::Recover::Replica* replicas,
             uint32_t numReplicas);
     static void receiveMigrationData(Context& context, ServerId serverId,
-            uint64_t tableId, uint64_t firstKeyHash, const void* segment,
-            uint32_t segmentBytes);
+            uint64_t tableId, uint64_t firstKeyHash, Segment& segment);
     static void splitMasterTablet(Context& context, ServerId serverId,
             uint64_t tableId, uint64_t firstKeyHash, uint64_t lastKeyHash,
             uint64_t splitKeyHash);
@@ -68,14 +68,14 @@
  * request, allowing it to execute asynchronously.
  */
 class DropTabletOwnershipRpc : public ServerIdRpcWrapper {
-    public:
+  public:
     DropTabletOwnershipRpc(Context& context, ServerId serverId,
             uint64_t tableId, uint64_t firstKey, uint64_t lastKey);
     ~DropTabletOwnershipRpc() {}
     /// \copydoc ServerIdRpcWrapper::waitAndCheckErrors
     void wait() {waitAndCheckErrors();}
 
-    PRIVATE:
+  PRIVATE:
     DISALLOW_COPY_AND_ASSIGN(DropTabletOwnershipRpc);
 };
 
@@ -84,12 +84,12 @@
  * request, allowing it to execute asynchronously.
  */
 class GetHeadOfLogRpc : public ServerIdRpcWrapper {
-    public:
+  public:
     GetHeadOfLogRpc(Context& context, ServerId serverId);
     ~GetHeadOfLogRpc() {}
-    LogPosition wait();
+    Log::Position wait();
 
-    PRIVATE:
+  PRIVATE:
     DISALLOW_COPY_AND_ASSIGN(GetHeadOfLogRpc);
 };
 
@@ -98,13 +98,13 @@
  * request, allowing it to execute asynchronously.
  */
 class IsReplicaNeededRpc : public ServerIdRpcWrapper {
-    public:
+  public:
     IsReplicaNeededRpc(Context& context, ServerId serverId,
             ServerId backupServerId, uint64_t segmentId);
     ~IsReplicaNeededRpc() {}
     bool wait();
 
-    PRIVATE:
+  PRIVATE:
     DISALLOW_COPY_AND_ASSIGN(IsReplicaNeededRpc);
 };
 
@@ -113,7 +113,7 @@
  * request, allowing it to execute asynchronously.
  */
 class PrepForMigrationRpc : public ServerIdRpcWrapper {
-    public:
+  public:
     PrepForMigrationRpc(Context& context, ServerId serverId,
             uint64_t tableId, uint64_t firstKeyHash, uint64_t lastKeyHash,
             uint64_t expectedObjects, uint64_t expectedBytes);
@@ -121,202 +121,8 @@
     /// \copydoc ServerIdRpcWrapper::waitAndCheckErrors
     void wait() {waitAndCheckErrors();}
 
-<<<<<<< HEAD
-    /**
-     * Format for requesting a read of an object as a part of multiRead
-     */
-    struct ReadObject {
-        /**
-         * The table containing the desired object (return value from
-         * a previous call to getTableId).
-         */
-        uint64_t tableId;
-
-        /**
-         * Variable length key that uniquely identifies the object within table.
-         * It does not necessarily have to be null terminated like a string.
-         * The caller is responsible for ensuring that this key remains valid
-         * until the call is reaped/canceled.
-         */
-        const void* key;
-
-        /**
-         * Length of key
-         */
-        uint16_t keyLength;
-
-        /**
-         * If the read for this object was successful, the Tub<Buffer>
-         * will hold the contents of the desired object. If not, it will
-         * not be initialized, giving "false" when the buffer is tested.
-         */
-        Tub<Buffer>* value;
-
-        /**
-         * The version number of the object is returned here
-         */
-        uint64_t version;
-
-        /**
-         * The status of read (either that the read succeeded, or the
-         * error in case it didn't) is returned here.
-         */
-        Status status;
-
-        ReadObject(uint64_t tableId, const void* key, uint16_t keyLength,
-                   Tub<Buffer>* value)
-            : tableId(tableId)
-            , key(key)
-            , keyLength(keyLength)
-            , value(value)
-            , version()
-            , status()
-        {
-        }
-
-        ReadObject()
-            : tableId()
-            , key()
-            , keyLength()
-            , value()
-            , version()
-            , status()
-        {
-        }
-    };
-
-    /// An asynchronous version of #multiread().
-    class MultiRead {
-      public:
-        MultiRead(MasterClient& client,
-                  std::vector<ReadObject*>& requests);
-        bool isReady() { return state.isReady(); }
-        void complete();
-      private:
-        MasterClient& client;
-        Buffer requestBuffer;
-        Buffer responseBuffer;
-        AsyncState state;
-        std::vector<ReadObject*>& requests;
-        DISALLOW_COPY_AND_ASSIGN(MultiRead);
-    };
-
-    /// An asynchronous version of #read().
-    class Read {
-      public:
-        Read(MasterClient& client,
-             uint64_t tableId, const void* key, uint16_t keyLength,
-             Buffer* value, const RejectRules* rejectRules,
-             uint64_t* version);
-        void cancel() { state.cancel(); }
-        bool isReady() { return state.isReady(); }
-        void operator()();
-      private:
-        MasterClient& client;
-        uint64_t* version;
-        Buffer requestBuffer;
-        Buffer& responseBuffer;
-        AsyncState state;
-        DISALLOW_COPY_AND_ASSIGN(Read);
-    };
-
-    class Recover {
-      public:
-        Recover(MasterClient& client,
-                uint64_t recoveryId,
-                ServerId crashedServerId,
-                uint64_t partitionId,
-                const ProtoBuf::Tablets& tablets,
-                const RecoverRpc::Replica* replicas,
-                uint32_t numReplicas);
-        bool isReady() { return state.isReady(); }
-        void operator()();
-      private:
-        MasterClient& client;
-        Buffer requestBuffer;
-        Buffer responseBuffer;
-        AsyncState state;
-        DISALLOW_COPY_AND_ASSIGN(Recover);
-    };
-
-    /// An asynchronous version of #write().
-    class Write {
-      public:
-        Write(MasterClient& client,
-              uint64_t tableId, const void* key, uint16_t keyLength,
-              Buffer& buffer,
-              const RejectRules* rejectRules = NULL,
-              uint64_t* version = NULL, bool async = false);
-        Write(MasterClient& client,
-              uint64_t tableId, const void* key, uint16_t keyLength,
-              const void* buf, uint32_t length,
-              const RejectRules* rejectRules = NULL,
-              uint64_t* version = NULL, bool async = false);
-        bool isReady() { return state.isReady(); }
-        void operator()();
-      private:
-        MasterClient& client;
-        uint64_t* version;
-        Buffer requestBuffer;
-        Buffer responseBuffer;
-        AsyncState state;
-        DISALLOW_COPY_AND_ASSIGN(Write);
-    };
-
-    explicit MasterClient(Transport::SessionRef session) : session(session) {}
-    void fillWithTestData(uint32_t numObjects, uint32_t objectSize);
-    void increment(uint64_t tableId, const void* key, uint16_t keyLength,
-                   int64_t incrementValue,
-                   const RejectRules* rejectRules = NULL,
-                   uint64_t* version = NULL, int64_t* newValue = NULL);
-    bool isReplicaNeeded(ServerId backupServerId, uint64_t segmentId);
-    Log::Position getHeadOfLog();
-    void multiRead(std::vector<ReadObject*> requests);
-    void getServerStatistics(ProtoBuf::ServerStatistics& serverStats);
-    void read(uint64_t tableId, const void* key, uint16_t keyLength,
-              Buffer* value, const RejectRules* rejectRules = NULL,
-              uint64_t* version = NULL);
-    void prepForMigration(uint64_t tableId,
-                          uint64_t firstKey,
-                          uint64_t lastKey,
-                          uint64_t expectedObjects,
-                          uint64_t expectedBytes);
-    void receiveMigrationData(uint64_t tableId,
-                              uint64_t firstKey,
-                              Segment& segment);
-    void migrateTablet(uint64_t tableId,
-                       uint64_t firstKey,
-                       uint64_t lastKey,
-                       ServerId newMasterOwnerId);
-    void recover(uint64_t recoveryId,
-                 ServerId crashedServerId, uint64_t partitionId,
-                 const ProtoBuf::Tablets& tablets,
-                 const RecoverRpc::Replica* replicas, uint32_t numReplicas);
-    void remove(uint64_t tableId, const void* key, uint16_t keyLength,
-                const RejectRules* rejectRules = NULL,
-                uint64_t* version = NULL);
-    void dropTabletOwnership(uint64_t tabletId,
-                             uint64_t firstKey,
-                             uint64_t lastKey);
-    void splitMasterTablet(uint64_t tableId,
-                           uint64_t startKeyHash,
-                           uint64_t endKeyHash,
-                           uint64_t splitKeyHash);
-    void takeTabletOwnership(uint64_t tableId,
-                             uint64_t firstKey,
-                             uint64_t lastKey);
-    void write(uint64_t tableId, const void* key, uint16_t keyLength,
-               const void* buf, uint32_t length,
-               const RejectRules* rejectRules = NULL, uint64_t* version = NULL,
-               bool async = false);
-
-  protected:
-    Transport::SessionRef session;
-    DISALLOW_COPY_AND_ASSIGN(MasterClient);
-=======
-    PRIVATE:
+  PRIVATE:
     DISALLOW_COPY_AND_ASSIGN(PrepForMigrationRpc);
->>>>>>> 727d6419
 };
 
 /**
@@ -324,15 +130,14 @@
  * request, allowing it to execute asynchronously.
  */
 class ReceiveMigrationDataRpc : public ServerIdRpcWrapper {
-    public:
+  public:
     ReceiveMigrationDataRpc(Context& context, ServerId serverId,
-            uint64_t tableId, uint64_t firstKey, const void* segment,
-            uint32_t segmentBytes);
+            uint64_t tableId, uint64_t firstKey, Segment& segment);
     ~ReceiveMigrationDataRpc() {}
     /// \copydoc ServerIdRpcWrapper::waitAndCheckErrors
     void wait() {waitAndCheckErrors();}
 
-    PRIVATE:
+  PRIVATE:
     DISALLOW_COPY_AND_ASSIGN(ReceiveMigrationDataRpc);
 };
 
@@ -341,7 +146,7 @@
  * request, allowing it to execute asynchronously.
  */
 class RecoverRpc : public ServerIdRpcWrapper {
-    public:
+  public:
     RecoverRpc(Context& context, ServerId serverId, uint64_t recoveryId,
             ServerId crashedServerId, uint64_t partitionId,
             const ProtoBuf::Tablets& tablets,
@@ -351,7 +156,7 @@
     /// \copydoc ServerIdRpcWrapper::waitAndCheckErrors
     void wait() {waitAndCheckErrors();}
 
-    PRIVATE:
+  PRIVATE:
     DISALLOW_COPY_AND_ASSIGN(RecoverRpc);
 };
 
@@ -360,7 +165,7 @@
  * request, allowing it to execute asynchronously.
  */
 class SplitMasterTabletRpc : public ServerIdRpcWrapper {
-    public:
+  public:
     SplitMasterTabletRpc(Context& context, ServerId serverId,
             uint64_t tableId, uint64_t firstKeyHash, uint64_t lastKeyHash,
             uint64_t splitKeyHash);
@@ -368,7 +173,7 @@
     /// \copydoc ServerIdRpcWrapper::waitAndCheckErrors
     void wait() {waitAndCheckErrors();}
 
-    PRIVATE:
+  PRIVATE:
     DISALLOW_COPY_AND_ASSIGN(SplitMasterTabletRpc);
 };
 
@@ -377,14 +182,14 @@
  * request, allowing it to execute asynchronously.
  */
 class TakeTabletOwnershipRpc : public ServerIdRpcWrapper {
-    public:
+  public:
     TakeTabletOwnershipRpc(Context& context, ServerId id,
             uint64_t tableId, uint64_t firstKeyHash, uint64_t lastKeyHash);
     ~TakeTabletOwnershipRpc() {}
     /// \copydoc ServerIdRpcWrapper::waitAndCheckErrors
     void wait() {waitAndCheckErrors();}
 
-    PRIVATE:
+  PRIVATE:
     DISALLOW_COPY_AND_ASSIGN(TakeTabletOwnershipRpc);
 };
 
