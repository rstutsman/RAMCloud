--- conflicted
+++ resolved
@@ -32,22 +32,11 @@
       segletBlocks(),
       immutable(false),
       closed(false),
-<<<<<<< HEAD
       mustFreeBlocks(true),
       head(0),
-      checksum(),
-      currentFooter()
+      checksum()
 {
     segletBlocks.push_back(new uint8_t[segletSize]);
-    appendFooter();
-=======
-      tail(0),
-      bytesFreed(0),
-      checksum()
-{
-    for (uint32_t i = 0; i < allocator.getSegletsPerSegment(); i++)
-        seglets.push_back(allocator.alloc());
->>>>>>> 716abf2e
 }
 
 /**
@@ -59,27 +48,14 @@
       segletBlocks(),
       immutable(false),
       closed(false),
-<<<<<<< HEAD
       mustFreeBlocks(false),
       head(0),
-      checksum(),
-      currentFooter()
+      checksum()
 {
     foreach (Seglet* seglet, seglets) {
         segletBlocks.push_back(seglet->get());
         assert(seglet->getLength() == segletSize);
     }
-
-    appendFooter();
-=======
-      tail(0),
-      bytesFreed(0),
-      checksum()
-{
-    // If only we had C++11 support this duplication wouldn't be necessary...
-    for (uint32_t i = 0; i < allocator.getSegletsPerSegment(); i++)
-        seglets.push_back(allocator.alloc());
->>>>>>> 716abf2e
 }
 
 /**
@@ -101,16 +77,9 @@
       segletBlocks(),
       immutable(false),
       closed(true),
-<<<<<<< HEAD
       mustFreeBlocks(false),
       head(length),
-      checksum(),
-      currentFooter()
-=======
-      tail(length),
-      bytesFreed(0),
       checksum()
->>>>>>> 716abf2e
 {
     // We promise not to scribble on it, honest!
     segletBlocks.push_back(const_cast<void*>(buffer));
@@ -239,7 +208,6 @@
     if (!closed) {
         immutable = true;
         closed = true;
-        appendFooter();
     }
 }
 
@@ -254,7 +222,6 @@
 void
 Segment::disableAppends()
 {
-<<<<<<< HEAD
     immutable = true;
 }
 
@@ -272,11 +239,6 @@
         return false;
     immutable = false;
     return true;
-=======
-    if (!closed) {
-        closed = true;
-    }
->>>>>>> 716abf2e
 }
 
 /**
@@ -319,13 +281,7 @@
 uint32_t
 Segment::appendToBuffer(Buffer& buffer)
 {
-<<<<<<< HEAD
-    // Head does not include the footer.
-    uint32_t length = head + bytesNeeded(sizeof32(Footer));
-    return appendToBuffer(buffer, 0, length);
-=======
-    return appendToBuffer(buffer, 0, tail);
->>>>>>> 716abf2e
+    return appendToBuffer(buffer, 0, head);
 }
 
 /**
@@ -350,7 +306,6 @@
 }
 
 /**
-<<<<<<< HEAD
  * Return the total number of bytes appended to the segment, but not including
  * the footer. Calling this method before and after an append will indicate
  * exactly how many bytes were consumed in storing the appended entry, including
@@ -363,16 +318,10 @@
 }
 
 /**
- * Return the total number of bytes appended to the segment, but not including
- * the footer. The complete footer entry, including the appropriate segment
- * metadata, is passed back by value in the 'footerEntry' parameter. A separate
- * copy must be returned since we will overwrite the footer on the next append
-=======
  * Return the total number of bytes appended to the segment.
  * A Certificate which can be used to validate the integrity of the segment's
  * metadata is passed back by value in the 'certificate' parameter. A separate
  * copy must be returned since the certificate will change on the next append
->>>>>>> 716abf2e
  * operation.
  *
  * \param[out] certificate
@@ -383,17 +332,12 @@
 uint32_t
 Segment::getAppendedLength(Certificate& certificate) const
 {
-<<<<<<< HEAD
-    footerEntry = currentFooter;
-    return head;
-=======
-    certificate.segmentLength = tail ;
+    certificate.segmentLength = head;
     Crc32C certificateChecksum = checksum;
     certificateChecksum.update(
         &certificate, sizeof(certificate) - sizeof(certificate.checksum));
     certificate.checksum = certificateChecksum.getResult();
-    return tail;
->>>>>>> 716abf2e
+    return head;
 }
 
 /**
@@ -426,7 +370,6 @@
 bool
 Segment::freeUnusedSeglets(uint32_t count)
 {
-<<<<<<< HEAD
     // If we're closed or don't have any seglets allocated (either because
     // they've all been freed or we started with a static or heap allocation
     // not backed by Seglet classes), there's nothing to be done.
@@ -445,11 +388,6 @@
     }
 
     return true;
-=======
-    uint32_t liveBytes = tail - bytesFreed;
-    return (liveBytes + allocator.getSegletSize() - 1) /
-        allocator.getSegletSize();
->>>>>>> 716abf2e
 }
 
 /**
@@ -490,11 +428,12 @@
         currentChecksum.update(&length, header->getLengthBytes());
 
         offset += (sizeof32(*header) + header->getLengthBytes() + length);
-        if (offset > allocator.getSegmentSize()) {
+        size_t segmentSize = seglets.size() * segletSize;
+        if (offset > segmentSize) {
             LOG(WARNING, "segment corrupt: entries run off past "
-                "allocated segment size (segment size %u, next entry would "
+                "allocated segment size (segment size %lu, next entry would "
                 "have started at %u)",
-                allocator.getSegmentSize(), offset);
+                segmentSize, offset);
             return false;
         }
     }
@@ -522,39 +461,6 @@
  ******************************************************************************/
 
 /**
-<<<<<<< HEAD
- * Write an update-to-date footer to the end of this segment. The footer
- * serves to denote the end of the segment, indicate whether or not it is
- * closed, and contains a checksum to verify integrity.
- */
-void
-Segment::appendFooter()
-{
-    // Appending a footer doesn't alter the checksum or the head pointer
-    // cached in this object, since we normally overwrite footers with
-    // each append.
-    Crc32C tempChecksum = checksum;
-    uint32_t tempHead = head;
-
-    uint32_t length = sizeof32(Footer);
-    EntryHeader entryHeader(LOG_ENTRY_TYPE_SEGFOOTER, length);
-    tempChecksum.update(&entryHeader, sizeof(entryHeader));
-    tempChecksum.update(&length, entryHeader.getLengthBytes());
-    copyIn(tempHead, &entryHeader, sizeof(entryHeader));
-    tempHead += sizeof32(entryHeader);
-    copyIn(tempHead, &length, entryHeader.getLengthBytes());
-    tempHead += entryHeader.getLengthBytes();
-
-    Footer footer(closed, tempChecksum);
-    copyIn(tempHead, &footer, sizeof(footer));
-
-    // Temporary hack. Look away, please.
-    copyOut(head, &currentFooter, sizeof(currentFooter));
-}
-
-/**
-=======
->>>>>>> 716abf2e
  * Return a pointer to an EntryHeader structure within the segment at the given
  * offset. Since that structure is only one byte long, we need not worry about
  * it being spread across discontiguous seglets.
@@ -649,16 +555,8 @@
     if (immutable || closed)
         return 0;
 
-<<<<<<< HEAD
-    // TODO(Steve): Remove the footer entry reservation after we start passing
-    // the footer always on the side (and rename it something better, like
-    // "certificate", perhaps).
     uint32_t capacity = getSegletsAllocated() * segletSize;
-    return capacity - head - sizeof32(OpaqueFooterEntry);
-=======
-    uint32_t capacity = getSegletsAllocated() * allocator.getSegletSize();
-    return capacity - tail;
->>>>>>> 716abf2e
+    return capacity - head;
 }
 
 /**
