--- conflicted
+++ resolved
@@ -42,13 +42,9 @@
              const char *buf, uint64_t len,
              const char *index_entries_buf, uint64_t index_entries_len);
 int rc_insert(struct rc_client *client, uint64_t table, const char *buf,
-<<<<<<< HEAD
-              uint64_t len, uint64_t *key);
-int rc_delete(struct rc_client *client, uint64_t table, uint64_t key);
-=======
               uint64_t len, uint64_t *key,
               const char *index_entries_buf, uint64_t index_entries_len);
->>>>>>> 13c2ef46
+int rc_delete(struct rc_client *client, uint64_t table, uint64_t key);
 int rc_read(struct rc_client *client, uint64_t table,
             uint64_t key, char *buf, uint64_t *len,
             char *index_entries_buf, uint64_t *index_entries_len);
