/* Copyright (c) 2010 Stanford University
 *
 * Permission to use, copy, modify, and distribute this software for any
 * purpose with or without fee is hereby granted, provided that the above
 * copyright notice and this permission notice appear in all copies.
 *
 * THE SOFTWARE IS PROVIDED "AS IS" AND THE AUTHOR(S) DISCLAIM ALL WARRANTIES
 * WITH REGARD TO THIS SOFTWARE INCLUDING ALL IMPLIED WARRANTIES OF
 * MERCHANTABILITY AND FITNESS. IN NO EVENT SHALL AUTHORS BE LIABLE FOR
 * ANY SPECIAL, DIRECT, INDIRECT, OR CONSEQUENTIAL DAMAGES OR ANY DAMAGES
 * WHATSOEVER RESULTING FROM LOSS OF USE, DATA OR PROFITS, WHETHER IN AN
 * ACTION OF CONTRACT, NEGLIGENCE OR OTHER TORTIOUS ACTION, ARISING OUT OF
 * OR IN CONNECTION WITH THE USE OR PERFORMANCE OF THIS SOFTWARE.
 */

#include <stdio.h>
#include <string.h>
#include <stdlib.h>

#include <Client.h>
#include <rcrpc.h>

#include <assert.h>

namespace RC = RAMCloud;

uint64_t multirow;
uint64_t randomReads;
bool pmcInsteadOfTSC;
uint64_t count;
uint64_t size;
double cyclesPerNs;

struct rc_client client;
struct rcrpc_reject_rules read_any;
struct rcrpc_reject_rules write_any;
uint64_t table;

uint64_t
cyclesPerSec()
{
    static uint64_t cyclesPerSec = 0;
    if (cyclesPerSec)
        return cyclesPerSec;
    uint64_t start = rdtsc();
    usleep(500 * 1000);
    uint64_t end = rdtsc();
    cyclesPerSec = (end - start) * 2;
    return cyclesPerSec;
}

void
setup()
{
    memset(&read_any, 0, sizeof(read_any));
    read_any.object_doesnt_exist = true;

    memset(&write_any, 0, sizeof(write_any));

    rc_connect(&client);

    RC::PerfCounterType type;
    type = pmcInsteadOfTSC ? RC::PERF_COUNTER_PMC : RC::PERF_COUNTER_TSC;
    rc_select_perf_counter(&client, type,
                           RC::MARK_RPC_PROCESSING_BEGIN,
                           RC::MARK_RPC_PROCESSING_END);

    assert(!rc_create_table(&client, "test"));
    assert(!rc_open_table(&client, "test", &table));
}

void
cleanup()
{
    assert(!rc_drop_table(&client, "test"));
    rc_disconnect(&client);
}

<<<<<<< HEAD
void
write_one()
=======
int
main(int argc, char *argv[])
try
>>>>>>> ec97fff6
{
    int r;

    char buf[size];
    memset(&buf[0], 0xFF, size);
    buf[size - 1] = 0;

    r = rc_write(&client, table, 0, &write_any, NULL, &buf[0], size);
    if (r) {
        fprintf(stderr, "write failed\n");
        cleanup();
        exit(-1);
    }
}

void
write_many()
{
    int r;
    uint64_t serverCycles;
    uint64_t start, end, cycles;

    char buf[size];
    memset(&buf[0], 0xFF, size);
    buf[size - 1] = 0;

    serverCycles = 0;
    start = rdtsc();
    for (uint64_t i = 0; i < count; i++) {
        r = rc_write(&client, table, i, &write_any, NULL, &buf[0], size);
        if (r) {
            fprintf(stderr, "write failed\n");
            cleanup();
            exit(-1);
        }
        serverCycles += rc_read_perf_counter(&client);
    }
    end = rdtsc();

    cycles = end - start;
    printf("write: %.0f total ns\n",
           static_cast<double>(cycles) / cyclesPerNs);
    printf("write: %.0f avg ns\n",
           static_cast<double>(cycles) /
           static_cast<double>(count) /
           cyclesPerNs);
    printf("write-on-server: %.0f total count\n",
           static_cast<double>(serverCycles));
    printf("write-on-server: %.2f per write\n",
           static_cast<double>(serverCycles) /
           static_cast<double>(count));
}

void
read_many()
{
    int r;
    uint64_t start, end, cycles;
    uint64_t serverCycles;
    uint64_t key;

    char buf[size];
    uint64_t buf_len;
    memset(&buf[0], 0xFF, size);
    buf[size - 1] = 0;

    serverCycles = 0;
    start = rdtsc();
    for (uint64_t i = 0; i < count; i++) {
        key = randomReads ? rand() % count : i;
        r = rc_read(&client, table, multirow ? key : 0,
                    &read_any, NULL, &buf[0], &buf_len);
        if (r) {
            fprintf(stderr, "read failed\n");
            cleanup();
            exit(-1);
        }
        serverCycles += rc_read_perf_counter(&client);
    }
    end = rdtsc();

    cycles = end - start;
    printf("read: %.0f total ns\n",
           static_cast<double>(cycles) / cyclesPerNs);
    printf("read: %.0f avg ns\n",
           static_cast<double>(cycles) /
           static_cast<double>(count) /
           cyclesPerNs);
    printf("read-on-server: %.0f total count\n",
           static_cast<double>(serverCycles));
    printf("read-on-server: %.2f per read\n",
           static_cast<double>(serverCycles) /
           static_cast<double>(count));
}

int
main(int argc, char *argv[])
{
    assert(!atexit(cleanup));

    cyclesPerNs = static_cast<double>(cyclesPerSec()) /
        (1000 * 1000 * 1000);

    count = 10000;
    size = 100;
    multirow = 0;
    int opt;
    while ((opt = getopt(argc, argv, "c:s:MRP")) != -1) {
        switch (opt) {
        case 'c':
            count = atol(optarg);
            break;
        case 's':
            size = atol(optarg);
            break;
        case 'M':
            multirow = 1;
            break;
        case 'R':
            multirow = 1;
            randomReads = 1;
            break;
        case 'P':
            pmcInsteadOfTSC = 1;
            break;
        default:
            fprintf(stderr, "Usage: %s [-c count] [-s size] [-m] [-P]\n",
                    argv[0]);
            exit(EXIT_FAILURE);
        }
    }

    printf("Reads: %lu, Size: %lu, Multirow: %lu, RandomReads: %lu\n",
           count, size, multirow, randomReads);

    setup();


    if (multirow) {
        write_many();
    } else {
        write_one();
    }

    read_many();

    return 0;
} catch (RAMCloud::Exception e) {
    fprintf(stderr, "Bench: %s\n", e.message.c_str());
}<|MERGE_RESOLUTION|>--- conflicted
+++ resolved
@@ -76,14 +76,8 @@
     rc_disconnect(&client);
 }
 
-<<<<<<< HEAD
 void
 write_one()
-=======
-int
-main(int argc, char *argv[])
-try
->>>>>>> ec97fff6
 {
     int r;
 
@@ -181,6 +175,7 @@
 
 int
 main(int argc, char *argv[])
+try
 {
     assert(!atexit(cleanup));
 
