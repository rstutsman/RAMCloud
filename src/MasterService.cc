--- conflicted
+++ resolved
@@ -76,11 +76,8 @@
     , objectMap(config.hashTableBytes /
         HashTable<LogEntryHandle>::bytesPerCacheLine())
     , tablets()
-<<<<<<< HEAD
+    , anyWrites(false)
     , objectUpdateLock()
-=======
-    , anyWrites(false)
->>>>>>> eb556657
 {
     log.registerType(LOG_ENTRY_TYPE_OBJ,
                      objectLivenessCallback,
