OBJDIRS += tests

ifeq ($(INFINIBAND),yes)
INFINIBAND_SRCFILES := \
	   src/MockInfiniband.cc \
	   src/InfAddressTest.cc \
	   src/InfRcTransportTest.cc \
	   src/InfUdDriverTest.cc \
	   $(NULL)
else
INFINIBAND_SRCFILES :=
endif

TESTS_SRCFILES := \
		  src/BackupManagerTest.cc \
		  src/BackupServerTest.cc \
		  src/BackupStorageTest.cc \
		  src/BenchUtilTest.cc \
		  src/BoostIntrusiveTest.cc \
		  src/BufferTest.cc \
		  src/ClientExceptionTest.cc \
		  src/ClientTest.cc \
		  src/CommonTest.cc \
		  src/CoordinatorTest.cc \
		  src/Crc32CTest.cc \
		  src/DispatchTest.cc \
		  src/FailureDetectorTest.cc \
		  src/FastTransportTest.cc \
		  src/HashTableTest.cc \
<<<<<<< HEAD
		  src/InfAddressTest.cc \
		  src/InfRcTransportTest.cc \
		  src/InfUdDriverTest.cc \
		  src/InitializeTest.cc \
=======
>>>>>>> e73ab562
		  src/IpAddressTest.cc \
		  src/LogTest.cc \
		  src/LogCleanerTest.cc \
		  src/LoggingTest.cc \
		  src/MasterTest.cc \
		  src/MetricsTest.cc \
		  src/MockDriver.cc \
		  src/MockTransport.cc \
		  src/ObjectFinderTest.cc \
		  src/OptionParserTest.cc \
		  src/ProtoBufTest.cc \
		  src/Recovery.cc \
		  src/RecoverySegmentIteratorTest.cc \
		  src/RecoveryTest.cc \
		  src/SegmentTest.cc \
		  src/SegmentIteratorTest.cc \
		  src/ServiceTest.cc \
		  src/ServiceManagerTest.cc \
		  src/ServiceLocatorTest.cc \
		  src/StatusTest.cc \
		  src/TabletProfilerTest.cc \
		  src/TcpTransportTest.cc \
		  src/TestRunner.cc \
		  src/TestUtil.cc \
		  src/TestUtilTest.cc \
		  src/TransportManagerTest.cc \
		  src/TransportTest.cc \
		  src/TubTest.cc \
		  src/UdpDriverTest.cc \
		  src/WillTest.cc \
		  src/WindowTest.cc \
		  $(INFINIBAND_SRCFILES) \
		  $(OBJDIR)/ProtoBufTest.pb.cc

TESTS_OBJFILES := $(TESTS_SRCFILES)
TESTS_OBJFILES := $(patsubst src/%.cc, $(OBJDIR)/%.o, $(TESTS_OBJFILES))
TESTS_OBJFILES := $(patsubst $(OBJDIR)/%.cc, $(OBJDIR)/%.o, $(TESTS_OBJFILES))
TESTS_OBJFILES := $(sort \
               $(TESTS_OBJFILES) \
               $(SHARED_OBJFILES) \
               $(SERVER_OBJFILES) \
               $(COORDINATOR_OBJFILES) \
               $(CLIENT_OBJFILES) \
               $(BACKUP_OBJFILES))

# begin google test rules
GTEST_HEADERS = $(GTEST_DIR)/include/gtest/*.h \
                $(GTEST_DIR)/include/gtest/internal/*.h

GTEST_SRCS = $(GTEST_DIR)/src/*.cc $(GTEST_DIR)/src/*.h $(GTEST_HEADERS)

$(OBJDIR)/gtest-all.o: $(GTEST_DIR)/src/gtest-all.cc $(GTEST_SRCS)
	$(CXX) -I$(GTEST_DIR) $(CXXFLAGS_BASE) -c -o $@ $<

$(OBJDIR)/gtest.a: $(OBJDIR)/gtest-all.o
	$(AR) rcs $@ $^
# end google test rules

TESTS_LIB := -lcppunit -ldl $(LIBS)

$(OBJDIR)/test: $(TESTS_OBJFILES) $(OBJDIR)/gtest.a
	@mkdir -p $(@D)
	$(CXX) $(TESTS_LIB) -o $@ $^

# TODO(ongaro) The unit tests don't actually call HashTableBenchmark, Echo,
# Telnet, or RecoverSegmentBenchmark. I just wanted to make sure it continues to build over time.
test: $(OBJDIR)/test $(OBJDIR)/HashTableBenchmark $(OBJDIR)/Echo $(OBJDIR)/Telnet $(OBJDIR)/Bench $(OBJDIR)/RecoverSegmentBenchmark $(OBJDIR)/TransportSmack $(OBJDIR)/WillBenchmark
	$(OBJDIR)/test

ftest: $(OBJDIR)/test
	scripts/forking_test_runner.py

$(OBJDIR)/HashTableBenchmark: $(OBJDIR)/HashTableBenchmark.o $(SHARED_OBJFILES) $(SERVER_OBJFILES)
	@mkdir -p $(@D)
	$(CXX) $(LIBS) -o $@ $^

$(OBJDIR)/Echo: $(OBJDIR)/Echo.o $(SHARED_OBJFILES) $(SERVER_OBJFILES)
	@mkdir -p $(@D)
	$(CXX) $(LIBS) -o $@ $^

$(OBJDIR)/Telnet: $(OBJDIR)/Telnet.o $(SHARED_OBJFILES) $(SERVER_OBJFILES)
	@mkdir -p $(@D)
	$(CXX) $(LIBS) -o $@ $^

$(OBJDIR)/RecoverSegmentBenchmark: $(OBJDIR)/RecoverSegmentBenchmark.o $(SHARED_OBJFILES) $(SERVER_OBJFILES)
	@mkdir -p $(@D)
	$(CXX) $(LIBS) -o $@ $^

$(OBJDIR)/Bench: $(OBJDIR)/Bench.o $(OBJDIR)/TestUtil.o $(OBJDIR)/libramcloud.a
	@mkdir -p $(@D)
	$(CXX) $(TESTS_LIB) -o $@ $^

$(OBJDIR)/TransportSmack: $(OBJDIR)/TransportSmack.o $(OBJDIR)/Service.o $(OBJDIR)/Metrics.o $(OBJDIR)/libramcloud.a
	@mkdir -p $(@D)
	$(CXX) $(LIBS) -o $@ $^

$(OBJDIR)/WillBenchmark: $(OBJDIR)/WillBenchmark.o $(SHARED_OBJFILES) $(SERVER_OBJFILES)
	@mkdir -p $(@D)
	$(CXX) $(LIBS) -o $@ $^

$(OBJDIR)/BackupStorageBenchmark: $(OBJDIR)/BackupStorageBenchmark.o $(SHARED_OBJFILES) $(BACKUP_OBJFILES)
	@mkdir -p $(@D)
	$(CXX) $(LIBS) -o $@ $^

$(OBJDIR)/HintServerDown: $(OBJDIR)/HintServerDown.o $(SHARED_OBJFILES) $(CLIENT_OBJFILES)
	@mkdir -p $(@D)
	$(CXX) $(LIBS) -o $@ $^

# Do not remove.
tests-clean:

.PHONY: test-smack
test-smack: client $(OBJDIR)/server
	scripts/smack

.PHONY: test-bench
test-bench: $(OBJDIR)/server $(OBJDIR)/Bench
	scripts/run-bench<|MERGE_RESOLUTION|>--- conflicted
+++ resolved
@@ -27,17 +27,14 @@
 		  src/FailureDetectorTest.cc \
 		  src/FastTransportTest.cc \
 		  src/HashTableTest.cc \
-<<<<<<< HEAD
 		  src/InfAddressTest.cc \
 		  src/InfRcTransportTest.cc \
 		  src/InfUdDriverTest.cc \
 		  src/InitializeTest.cc \
-=======
->>>>>>> e73ab562
 		  src/IpAddressTest.cc \
-		  src/LogTest.cc \
 		  src/LogCleanerTest.cc \
 		  src/LoggingTest.cc \
+		  src/LogTest.cc \
 		  src/MasterTest.cc \
 		  src/MetricsTest.cc \
 		  src/MockDriver.cc \
