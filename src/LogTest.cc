--- conflicted
+++ resolved
@@ -50,23 +50,14 @@
     LogTest()
         : context(),
           serverId(ServerId(57, 0)),
-<<<<<<< HEAD
-          serverList(context),
-          replicaManager(context, serverId, 0),
+          serverList(&context),
+          replicaManager(&context, serverId, 0),
           allocator((6 + 2 + LogCleaner::SURVIVOR_SEGMENTS_TO_RESERVE) * 8192,
                     8192),
-          segmentManager(context, 8192, serverId,
+          segmentManager(&context, 8192, serverId,
                          allocator, replicaManager, 1.0),
           entryHandlers(),
-          l(context, entryHandlers, segmentManager, replicaManager)
-=======
-          serverList(&context),
-          replicaManager(&context, serverId, 0),
-          allocator(4 * 8192, 8192, 8192),
-          segmentManager(&context, serverId, allocator, replicaManager, 1.0),
-          entryHandlers(),
-          l(&context, entryHandlers, segmentManager, replicaManager, true)
->>>>>>> 8d04ef4a
+          l(&context, entryHandlers, segmentManager, replicaManager)
     {
         l.sync();
     }
@@ -75,22 +66,15 @@
     DISALLOW_COPY_AND_ASSIGN(LogTest);
 };
 
-<<<<<<< HEAD
 TEST_F(LogTest, constructor) {
     SegletAllocator allocator2(
         (6 + 2 + LogCleaner::SURVIVOR_SEGMENTS_TO_RESERVE) * 8192, 8192);
     SegmentManager segmentManager2(context, 8192, serverId,
                                    allocator2, replicaManager, 1.0);
-    Log l2(context, entryHandlers, segmentManager2, replicaManager);
-=======
-TEST_F(LogTest, constructor_cleaner)
-{
-    Log l2(&context, entryHandlers, segmentManager, replicaManager, false);
->>>>>>> 8d04ef4a
+    Log l2(&context, entryHandlers, segmentManager2, replicaManager);
     EXPECT_EQ(static_cast<LogSegment*>(NULL), l2.head);
 }
 
-<<<<<<< HEAD
 TEST_F(LogTest, enableCleaner_and_disableCleaner) {
     {
         TestLog::Enable _;
@@ -113,13 +97,6 @@
     l.disableCleaner();
     usleep(100);
     EXPECT_EQ("", TestLog::get());
-=======
-TEST_F(LogTest, constructor_noCleaner)
-{
-    Log l2(&context, entryHandlers, segmentManager, replicaManager, true);
-    EXPECT_EQ(static_cast<LogSegment*>(NULL), l2.head);
-    EXPECT_FALSE(l2.cleaner);
->>>>>>> 8d04ef4a
 }
 
 TEST_F(LogTest, append_basic) {
@@ -198,21 +175,15 @@
 }
 
 TEST_F(LogTest, getHeadPosition) {
-<<<<<<< HEAD
     {
         // unsynced should return <0, 0>...
         SegletAllocator allocator2(
             (6 + 2 + LogCleaner::SURVIVOR_SEGMENTS_TO_RESERVE) * 8192, 8192);
-        SegmentManager segmentManager2(context, 8192, serverId,
+        SegmentManager segmentManager2(&context, 8192, serverId,
                                        allocator2, replicaManager, 1.0);
-        Log l2(context, entryHandlers, segmentManager2, replicaManager);
+        Log l2(&context, entryHandlers, segmentManager2, replicaManager);
         EXPECT_EQ(Log::Position(0, 0), l2.getHeadPosition());
     }
-=======
-    // unsynced should return <0, 0>...
-    Log l2(&context, entryHandlers, segmentManager, replicaManager, true);
-    EXPECT_EQ(Log::Position(0, 0), l2.getHeadPosition());
->>>>>>> 8d04ef4a
 
     // synced returns something else...
     EXPECT_EQ(Log::Position(0, 48), l.getHeadPosition());
