--- conflicted
+++ resolved
@@ -19,7 +19,6 @@
 #include <vector>
 
 #include "Common.h"
-<<<<<<< HEAD
 #include "Buffer.h"
 #include "Crc32C.h"
 #include "LogEntryTypes.h"
@@ -27,18 +26,6 @@
 
 namespace RAMCloud {
 
-=======
-#include "LogTypes.h"
-#include "Object.h"
-#include "ReplicaManager.h"
-#include "SpinLock.h"
-
-namespace RAMCloud {
-
-typedef void (*SegmentEntryCallback)(LogEntryType, const void *,
-                                     uint64_t, void *);
-
->>>>>>> 727d6419
 /**
  * An exception that is thrown when the Segment class is provided invalid
  * method arguments or mutating operations are attempted on a closed Segment.
@@ -78,56 +65,8 @@
  */
 class Segment {
   public:
-<<<<<<< HEAD
     // TODO(Steve): This doesn't belong here, but rather in SegmentManager.
     enum { INVALID_SEGMENT_ID = ~(0ull) };
-=======
-    /// The class used to calculate segment checksums.
-    typedef SegmentChecksum Checksum;
-
-    Segment(Log *log, bool isLogHead, Segment* precedingSegment,
-            uint64_t segmentId, void *baseAddress,
-            uint32_t capacity, ReplicaManager* replicaManager,
-            LogEntryType type, const void *buffer, uint32_t length,
-            uint64_t headSegmentIdDuringCleaning = INVALID_SEGMENT_ID);
-    Segment(uint64_t logId, uint64_t segmentId, void *baseAddress,
-            uint32_t capacity, ReplicaManager* replicaManager = NULL,
-            uint64_t headSegmentIdDuringCleaning = INVALID_SEGMENT_ID);
-    Segment(uint64_t segmentId, void* baseAddress, uint32_t tail);
-    ~Segment();
-
-    SegmentEntryHandle append(LogEntryType type,
-                             const void *buffer,
-                             uint32_t length,
-                             bool sync = true,
-                             Tub<SegmentChecksum::ResultType> expectedChecksum =
-                                Tub<SegmentChecksum::ResultType>());
-    SegmentEntryHandle append(SegmentEntryHandle handle,
-                              bool sync);
-    SegmentEntryHandleVector
-                       multiAppend(SegmentMultiAppendVector& appends,
-                                   bool sync = true);
-    void               rollBack(SegmentEntryHandle handle);
-    void               free(SegmentEntryHandle entry);
-    void               setImplicitlyFreedCounts(uint32_t freeByteSum,
-                                                uint64_t freeSpaceTimeSum);
-    void               close(bool sync = true);
-    void               sync();
-    void               freeReplicas();
-    const void        *getBaseAddress() const;
-    uint64_t           getId() const;
-    uint32_t           getCapacity() const;
-    uint32_t           appendableBytes();
-    int                getUtilisation();
-    uint32_t           getLiveBytes();
-    uint32_t           getTotalBytesAppended();
-    uint32_t           getFreeBytes();
-    uint64_t           getAverageTimestamp();
-    pair<uint32_t, SegmentFooterEntry> getCommittedLength() const;
-    void               appendRangeToBuffer(Buffer& buffer,
-                                           uint32_t offset,
-                                           uint32_t length) const;
->>>>>>> 727d6419
 
     enum { DEFAULT_SEGLET_SIZE = 128 * 1024 };
 
@@ -137,176 +76,6 @@
 #else
     enum { DEFAULT_SEGMENT_SIZE = 8 * 1024 * 1024 };
 #endif
-<<<<<<< HEAD
-=======
-    static const uint64_t  INVALID_SEGMENT_ID = ~(0ull);
-
-  PRIVATE:
-    void               commonConstructor(bool isLogHead,
-                                         Segment* precedingSegment,
-                                         LogEntryType type,
-                                         const void *buffer, uint32_t length,
-                                         uint64_t headSegmentIdDuringCleaning);
-    SegmentEntryHandle locklessAppend(LogEntryType type,
-                            const void *buffer, uint32_t length,
-                            Tub<SegmentChecksum::ResultType> expectedChecksum);
-    uint32_t           locklessGetLiveBytes() const;
-    uint32_t           locklessAppendableBytes() const;
-    bool               locklessCanAppendEntries(size_t numberOfEntries,
-                                           size_t numberOfBytesInEntries) const;
-    void               incrementSpaceTimeSum(SegmentEntryHandle handle);
-    void               decrementSpaceTimeSum(SegmentEntryHandle handle);
-    void               adjustSpaceTimeSum(SegmentEntryHandle handle,
-                                          bool subtract);
-    const void        *forceAppendBlob(const void *buffer,
-                                       uint32_t length);
-    const void        *forceAppendRepeatedByte(uint8_t byte, uint32_t length);
-    SegmentEntryHandle forceAppendWithEntry(LogEntryType type,
-                             const void *buffer,
-                             uint32_t length,
-                             bool updateChecksum = true,
-                             Tub<SegmentChecksum::ResultType> expectedChecksum =
-                                 Tub<SegmentChecksum::ResultType>());
-
-    /// ReplicaManager used to replicate this Segment. This is responsible for
-    /// making operations on this Segment durable.
-    ReplicaManager    *replicaManager;
-
-    /// Base address for the Segment. The base address must be aligned to at
-    /// least the size of the Segment.
-    void             *baseAddress;
-
-    /// Optional pointer to Log. This is needed to obtain callback information
-    /// on SegmentEntry types in order to update usage counters.
-    Log              *const log;
-
-    /// ID of the Log this Segment belongs to. This is written to the header of
-    /// the Segment and passed down into the ReplicaManager.
-    const uint64_t    logId;
-
-    /// Segment identification number. This uniquely identifies this Segment in
-    /// the Log. Segment IDs are never recycled.
-    const uint64_t    id;
-
-    /// Total byte length of segment when empty.
-    const uint32_t    capacity;
-
-    /// Offset to the next free byte in Segment.
-    uint32_t          tail;
-
-    /// Bytes freed in this Segment by invocation of the #free method on a
-    /// particular entry handle.
-    uint32_t          bytesExplicitlyFreed;
-
-    /// Bytes freed in this Segment by discovery in the LogCleaner. When
-    /// types are registered with the Log, entries of that type are designed
-    /// either explicitly freed or not. For explicitly freed entries, the user
-    /// of the Log must call #free when an entry is no longer needed.
-    //
-    /// Implicitly freed entries are used for things like tombstones, where the
-    /// user doesn't want to keep track of their liveness state. Instead, the
-    /// LogCleaner periodcally scans and discovers if these entries are free
-    /// using the liveness callback. Since no state is kept describing which
-    /// entries we know to be free or not from previous passes, the cleaner
-    /// recomputes this value each time, rather than simply incrementing it.
-    uint32_t          bytesImplicitlyFreed;
-
-    /// Sum of live datas' space-time products. I.e., for each entry multiply
-    /// its timestamp by its size in bytes and add to this counter. This is
-    /// used to compute an average age per byte in the Segment, which in turn
-    /// is used for the cleaner's cost-benefit analysis.
-    uint64_t          spaceTimeSum;
-
-    /// Sum of implicitly freed datas' space-time products. When the LogCleaner
-    /// updates the byteImplicitlyFreed count, it also supplies the timestamp
-    /// sums from the entries freed and this value is computed. Thus the actual
-    /// space-time sum at any point is really:
-    ///     spaceTimeSum - implicitlyFreedTimestampSum
-    uint64_t          implicitlyFreedSpaceTimeSum;
-
-    /// Latest Segment checksum (crc32c). This is a checksum of all individual
-    /// entries' checksums.
-    Checksum          checksum;
-
-    /// Checksum as of the penultimate append. This is kept to enable the
-    /// rollBack feature.
-    Checksum          prevChecksum;
-
-    /// We may only roll back the last entry written under special
-    /// circumstances. This acts as an interlock to catch invalid rollbacks.
-    bool              canRollBack;
-
-    // When true, no appends are permitted (the Segment is immutable).
-    bool              closed;
-
-    typedef std::unique_lock<SpinLock> Lock;
-    /// Lock to protect against concurrent access.
-    // TODO(Rumble): This should go away.
-    mutable SpinLock          mutex;
-
-    /// The number of each type of entry present in the Segment. Note that this
-    /// counts all entries, both dead and live.
-    uint32_t          entryCountsByType[256];
-
-    /*
-     * The following fields are only used externally by the Log class;
-     * the Segment code does not touch them.
-     */
-
-    /// List pointer for Log code to track the state of this Segment (e.g. is
-    /// it live, free, cleaned but waiting to be freed, etc).
-    IntrusiveListHook listEntries;
-
-    /// The Epoch in which this Segment was cleaned. Used to determine when it
-    /// is safe to return the memory backing this Segment to the free list.
-    uint64_t          cleanedEpoch;
-
-     /// Handle to the open segment on backups, or NULL if the segment is freed.
-    ReplicatedSegment* replicatedSegment;
-
-    friend class Log;
-    friend class SegmentIterator;
-
-    DISALLOW_COPY_AND_ASSIGN(Segment);
-};
-
-/**
- * SegmentEntryHandle is used to refer to an entry written into a Segment.
- * It has a few useful helper methods that access the SegmentEntry structure
- * to extract the type and length information.
- *
- * This is always used by the pointer typedef. There are never actually any
- * SegmentEntryHandles extant in the system. It's simply an accessor that
- * points to a SegmentEntry.
- */
-class _SegmentEntryHandle {
-  public:
-    /**
-     * Construct a SegmentEntryHandle that does not point to a
-     * valid entry.
-     */
-    _SegmentEntryHandle()
-    {
-        throw Exception(HERE, "_SegmentEntryHandles don't really exist!");
-    }
-
-    /**
-     * Return a pointer to the user data that this handle refers to.
-     */
-    const void*
-    userData() const
-    {
-        const uint8_t* p = reinterpret_cast<const uint8_t*>(getSegmentEntry());
-        return (p + sizeof(SegmentEntry));
-    }
-
-    template<typename T>
-    const T*
-    userData() const
-    {
-        return reinterpret_cast<const T*>(userData());
-    }
->>>>>>> 727d6419
 
     /**
      * Segments obtain their backing memory from an Allocator subclass instance.
@@ -406,7 +175,63 @@
     static_assert(sizeof(EntryHeader) == 1,
                   "Unexpected padding in Segment::EntryHeader");
 
+    /**
+     * Each segment's very last entry is a Footer. The footer denotes the end
+     * of the segment and contains a checksum for checking segment metadata
+     * integrity.
+     */
+    class Footer {
+      public:
+        Footer(bool closed, Crc32C segmentChecksum)
+            : closed(closed),
+              checksum()
+        {
+            segmentChecksum.update(this,
+                sizeof(*this) - sizeof(Crc32C::ResultType));
+            checksum = segmentChecksum.getResult();
+        }
+
+        /// If true, this segment was closed by the log and therefore could
+        /// not be the head of the log.
+        bool closed;
+
+        /// Checksum covering all metadata in the segment, including fields
+        /// above in this struct.
+        Crc32C::ResultType checksum;
+    } __attribute__((__packed__));
+    static_assert(sizeof(Footer) == 5, "Unexpected padding in Segment::Footer");
+
   public:
+    /**
+     * Segment footer prefixed with the necessary metadata to make a full and
+     * properly-formatted segment entry. This special case exists because such
+     * entries are given by value to the ReplicaManager during getAppendedLength()
+     * calls. This is so the ReplicaManager can send a correct footer along with
+     * each write call, while allowing the master to overwrite the footer in its
+     * copy of the segment during writes that are concurrent with the replication.
+     *
+     * This structure is opaque because no code outside of the Segment class should
+     * need to understand the internals. The replication/backup modules need only
+     * know that this blob should be placed immediately after any backed up segment
+     * data.
+     */
+    class OpaqueFooterEntry {
+      public:
+        OpaqueFooterEntry()
+            : entryHeader(LOG_ENTRY_TYPE_INVALID, 0),
+              length(0),
+              footer(false, Crc32C())
+        {
+        }
+      PRIVATE:                      // Just to be very explicit. Do not touch.
+        EntryHeader entryHeader;
+        uint8_t length;
+        Footer footer;
+    } __attribute__((__packed__));
+    static_assert(sizeof(OpaqueFooterEntry) ==
+        (sizeof(EntryHeader) + 1 + sizeof(Footer)),
+        "Unexpected padding in Segment::OpaqueFooterEntry");
+
     Segment();
     Segment(Allocator& allocator);
     Segment(const void* buffer, uint32_t length);
@@ -425,39 +250,15 @@
     bool append(LogEntryType type, const void* data, uint32_t length);
     void free(uint32_t entryOffset);
     void close();
+    uint32_t appendToBuffer(Buffer& buffer, uint32_t offset, uint32_t length) const;
     uint32_t appendToBuffer(Buffer& buffer);
     LogEntryType getEntry(uint32_t offset, Buffer& buffer);
-    uint32_t getTailOffset();
+    uint32_t getAppendedLength(OpaqueFooterEntry& footerEntry) const;
     uint32_t getSegletsAllocated();
     uint32_t getSegletsNeeded();
     bool checkMetadataIntegrity();
 
   PRIVATE:
-    /**
-     * Each segment's very last entry is a Footer. The footer denotes the end
-     * of the segment and contains a checksum for checking segment metadata
-     * integrity.
-     */
-    struct Footer {
-        Footer(bool closed, Crc32C segmentChecksum)
-            : closed(closed),
-              checksum()
-        {
-            segmentChecksum.update(this,
-                sizeof(*this) - sizeof(Crc32C::ResultType));
-            checksum = segmentChecksum.getResult();
-        }
-
-        /// If true, this segment was closed by the log and therefore could
-        /// not be the head of the log.
-        bool closed;
-
-        /// Checksum covering all metadata in the segment, including fields
-        /// above in this struct.
-        Crc32C::ResultType checksum;
-    } __attribute__((__packed__));
-    static_assert(sizeof(Footer) == 5, "Unexpected padding in Segment::Footer");
-
     /**
      * This allocator is used when constructing a segment that wraps another
      * serialized segment. When constructing such a segment we neither allocate,
@@ -485,17 +286,16 @@
 
     typedef std::vector<void*> SegletVector;
 
-    uint32_t appendToBuffer(Buffer& buffer, uint32_t offset, uint32_t length);
     void appendFooter();
     const EntryHeader* getEntryHeader(uint32_t offset);
     void getEntryInfo(uint32_t offset,
                       LogEntryType& outType,
                       uint32_t &outDataOffset,
                       uint32_t &outDataLength);
-    uint32_t peek(uint32_t offset, const void** outAddress);
+    uint32_t peek(uint32_t offset, const void** outAddress) const;
     uint32_t bytesLeft();
     uint32_t bytesNeeded(uint32_t length);
-    uint32_t copyOut(uint32_t offset, void* buffer, uint32_t length);
+    uint32_t copyOut(uint32_t offset, void* buffer, uint32_t length) const;
     uint32_t copyIn(uint32_t offset, const void* buffer, uint32_t length);
     uint32_t copyInFromBuffer(uint32_t segmentOffset,
                               Buffer& buffer,
