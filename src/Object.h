--- conflicted
+++ resolved
@@ -84,13 +84,8 @@
     uint32_t timestamp;         // see WallTime.cc
     char data[0];
 
-<<<<<<< HEAD
-  private:
+  PRIVATE:
     Object() : id(-1, -1), version(-1), timestamp(secondsTimestamp()) { }
-=======
-  PRIVATE:
-    Object() : id(-1, -1), version(-1) { }
->>>>>>> 3bab617f
 
     // to use default constructor in arrays
     friend class BackupServiceTest;
