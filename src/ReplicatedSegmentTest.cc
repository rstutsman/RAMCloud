--- conflicted
+++ resolved
@@ -564,15 +564,15 @@
  * backup.
  */
 TEST_F(ReplicatedSegmentTest, syncWaitsForCommittedEvenWhenAcked) {
-    SegmentFooterEntry openingFooterEntry =
-        createSegment.logSegment.getCommittedLength().second;
+    Segment::OpaqueFooterEntry openingFooterEntry;
+    createSegment->logSegment.getAppendedLength(openingFooterEntry);
 
     // oversized write queued
-    createSegment.logSegment.tail =
+    createSegment->logSegment.tail =
         segment->maxBytesPerWriteRpc + segment->openLen + 1;
-    createSegment.logSegment.checksum.result = 0xcabba9e;
-    SegmentFooterEntry footerEntry =
-        createSegment.logSegment.getCommittedLength().second;
+    createSegment->logSegment.checksum.result = 0xcabba9e;
+    Segment::OpaqueFooterEntry footerEntry;
+    createSegment->logSegment.getAppendedLength(footerEntry);
     segment->close();
     EXPECT_TRUE(segment->isScheduled());
 
@@ -602,7 +602,7 @@
 
     segment->sync(openLen + 1);
 
-    SegmentFooterEntry emptyFooter;
+    Segment::OpaqueFooterEntry emptyFooter;
     EXPECT_TRUE(transport.outputMatches(0, MockTransport::SEND_REQUEST,
         WrReq{{BACKUP_WRITE, BACKUP_SERVICE},
                  999, 888, 10, 21, Wr::NONE, false, false, emptyFooter},
@@ -1447,79 +1447,7 @@
     auto newHead = createSegment.segment.get();
     segment->close(); // close queued
 
-<<<<<<< HEAD
-    EXPECT_TRUE(newHead->precedingSegmentOpenAcked);
-}
-
-TEST_F(ReplicatedSegmentTest, performWriteCheckFootersTxProperly) {
-    Segment::OpaqueFooterEntry openingFooterEntry;
-    createSegment->logSegment.getAppendedLength(openingFooterEntry);
-
-    // oversized write queued
-    createSegment->logSegment.tail =
-        segment->maxBytesPerWriteRpc + segment->openLen + 1;
-    createSegment->logSegment.checksum.result = 0xcabba9e;
-    Segment::OpaqueFooterEntry footerEntry;
-    createSegment->logSegment.getAppendedLength(footerEntry);
-    segment->close();
-    EXPECT_TRUE(segment->isScheduled());
-
-    transport.setInput("0 0"); // open/write
-    transport.setInput("0 0"); // open/write
-    taskQueue.performTask(); // send open
-    EXPECT_TRUE(segment->isScheduled());
-    taskQueue.performTask(); // reap opens
-
-    EXPECT_TRUE(transport.outputMatches(0, MockTransport::SEND_REQUEST,
-        WrReq{{BACKUP_WRITE, BACKUP_SERVICE},
-                 999, 888, 0, 10, Wr::OPENPRIMARY, false, true,
-                 openingFooterEntry},
-                "abcdefghij", 10));
-    EXPECT_TRUE(transport.outputMatches(1, MockTransport::SEND_REQUEST,
-        WrReq{{BACKUP_WRITE, BACKUP_SERVICE},
-                 999, 888, 0, 10, Wr::OPEN, false, true,
-                 openingFooterEntry},
-                "abcdefghij", 10));
-
-    transport.clearOutput();
-    transport.setInput("0 0"); // write
-    transport.setInput("0 0"); // write
-    taskQueue.performTask(); // send second round
-
-    Segment::OpaqueFooterEntry emptyFooter;
-    EXPECT_TRUE(transport.outputMatches(0, MockTransport::SEND_REQUEST,
-        WrReq{{BACKUP_WRITE, BACKUP_SERVICE},
-                 999, 888, 10, 21, Wr::NONE, false, false, emptyFooter},
-                "klmnopqrstuvwxyzabcde", 21));
-    EXPECT_TRUE(transport.outputMatches(1, MockTransport::SEND_REQUEST,
-        WrReq{{BACKUP_WRITE, BACKUP_SERVICE},
-                 999, 888, 10, 21, Wr::NONE, false, false, emptyFooter},
-                "klmnopqrstuvwxyzabcde", 21));
-    EXPECT_TRUE(segment->isScheduled());
-    EXPECT_TRUE(segment->replicas[0].writeRpc);
-    transport.clearOutput();
-
-    taskQueue.performTask(); // reap second round
-    transport.setInput("0 0"); // close
-    transport.setInput("0 0"); // close
-    taskQueue.performTask(); // send third (closing) round
-
-    EXPECT_TRUE(transport.outputMatches(0, MockTransport::SEND_REQUEST,
-        WrReq{{BACKUP_WRITE, BACKUP_SERVICE},
-                 999, 888, 31, 1, Wr::CLOSE, false, true, footerEntry},
-                "f", 1));
-    EXPECT_TRUE(transport.outputMatches(1, MockTransport::SEND_REQUEST,
-        WrReq{{BACKUP_WRITE, BACKUP_SERVICE},
-                 999, 888, 31, 1, Wr::CLOSE, false, true, footerEntry},
-                "f", 1));
-    EXPECT_TRUE(segment->isScheduled());
-    EXPECT_TRUE(segment->replicas[0].writeRpc);
-
-    EXPECT_EQ(0u, deleter.count);
-    reset();
-=======
     EXPECT_TRUE(newHead->precedingSegmentOpenCommitted);
->>>>>>> 22e8902c
 }
 
 } // namespace RAMCloud